--- conflicted
+++ resolved
@@ -7,11 +7,7 @@
   GraphQLList,
 } from 'graphql'
 
-<<<<<<< HEAD
-const getGraphQLType = (key, value) => {
-=======
 const inferGraphQLType = (key, value) => {
->>>>>>> 36f2c169
   if (Array.isArray(value)) {
     const headType = inferGraphQLType(``, value[0])
     return new GraphQLList(headType)
@@ -34,15 +30,12 @@
     case `object`:
       return GraphQLObjectType
     case `number`:
-      return value % 1 == 0
+      return value % 1 === 0
         ? GraphQLInt
         : GraphQLFloat
+    default:
+      return null
   }
-  return null
 }
 
-<<<<<<< HEAD
-module.exports = getGraphQLType
-=======
-module.exports = inferGraphQLType
->>>>>>> 36f2c169
+module.exports = inferGraphQLType