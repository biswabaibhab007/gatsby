--- conflicted
+++ resolved
@@ -1,11 +1,7 @@
 {
   "name": "gatsby-module-loader",
   "description": "_Based on https://github.com/webpack/bundle-loader and https://github.com/NekR/async-module-loader_",
-<<<<<<< HEAD
   "version": "2.0.0-alpha.2",
-=======
-  "version": "1.0.11",
->>>>>>> 0649a0e8
   "author": "Kyle Mathews <mathews.kyle@gmail.com>",
   "bugs": {
     "url": "https://github.com/gatsbyjs/gatsby/issues"
@@ -24,14 +20,7 @@
   "homepage": "https://github.com/gatsbyjs/gatsby/tree/master/packages/gatsby-module-loader#readme",
   "license": "MIT",
   "main": "index.js",
-<<<<<<< HEAD
-  "repository": {
-    "type": "git",
-    "url": "https://github.com/gatsbyjs/gatsby.git"
-  },
-=======
   "repository": "https://github.com/gatsbyjs/gatsby/tree/master/packages/gatsby-module-loader",
->>>>>>> 0649a0e8
   "scripts": {
     "build": "babel src --out-dir . --ignore __tests__",
     "prepublish": "cross-env NODE_ENV=production npm run build",
