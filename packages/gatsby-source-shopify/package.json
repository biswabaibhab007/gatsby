--- conflicted
+++ resolved
@@ -28,15 +28,9 @@
     "shift-left": "^0.1.5"
   },
   "devDependencies": {
-<<<<<<< HEAD
     "@types/node": "^17.0.5",
     "@types/node-fetch": "^3.0.2",
-    "@types/sharp": "^0.29.4",
-=======
-    "@types/node": "^14.17.34",
-    "@types/node-fetch": "^2.5.12",
     "@types/sharp": "^0.29.5",
->>>>>>> fc3e7b73
     "cross-env": "^7.0.3",
     "gatsby-plugin-image": "^2.5.0-next.2",
     "msw": "^0.35.0",
