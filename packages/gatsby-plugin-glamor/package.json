--- conflicted
+++ resolved
@@ -1,11 +1,7 @@
 {
   "name": "gatsby-plugin-glamor",
   "description": "Gatsby plugin to add support for Glamor",
-<<<<<<< HEAD
   "version": "2.0.0-alpha.0",
-=======
-  "version": "1.6.6",
->>>>>>> 160fb02f
   "author": "Kyle Mathews <mathews.kyle@gmail.com>",
   "dependencies": {
     "babel-runtime": "^6.26.0",
