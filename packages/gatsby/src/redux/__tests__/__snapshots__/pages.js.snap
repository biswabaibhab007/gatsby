--- conflicted
+++ resolved
@@ -6,8 +6,6 @@
 
 exports[`Add pages Fails if the component path isn't absolute 1`] = `"The plugin \\"test\\" must set the absolute path to the page component when create creating a page"`;
 
-<<<<<<< HEAD
-=======
 exports[`Add pages Fails if use a reserved field in the context object 1`] = `
 "The plugin \\"test\\" used reserved field names in the context object when creating a page:
 
@@ -47,7 +45,6 @@
             "
 `;
 
->>>>>>> 0649a0e8
 exports[`Add pages allows you to add multiple pages 1`] = `
 Array [
   Object {
