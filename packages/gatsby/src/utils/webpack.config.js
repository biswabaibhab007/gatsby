--- conflicted
+++ resolved
@@ -219,18 +219,10 @@
         // TODO Improve asset passing to pages
         BROWSER_ESM_ONLY: JSON.stringify(hasES6ModuleSupport(directory)),
         HAS_REACT_18: JSON.stringify(
-          satisfiesSemvers({
-            react: `>=18.0.0`,
-          }) ||
-            satisfiesSemvers({
-              react: `^0.0.0`,
-            })
+          major(require(`react-dom/package.json`).version) >= 18
         ),
-<<<<<<< HEAD
+        "global.hasPartialHydration": isPartialHydrationEnabled,
         "_CFLAGS_.GATSBY_MAJOR": JSON.stringify(_CFLAGS_.GATSBY_MAJOR),
-=======
-        "global.hasPartialHydration": isPartialHydrationEnabled,
->>>>>>> 5dbb1038
       }),
 
       plugins.virtualModules(),
