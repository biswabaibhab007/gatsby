import _ from "lodash"
import semver from "semver"

// Does this experiment run for only builds
type executingCommand = "build" | "develop" | "all"

export const satisfiesSemvers = (
  semverConstraints: Record<string, string>
): boolean => {
  // Check each semver check for the flag.
  // If any are false, then the flag doesn't pass
  const result = _.toPairs(semverConstraints).every(
    ([packageName, semverConstraint]) => {
      let packageVersion: string
      try {
        packageVersion = require(`${packageName}/package.json`).version
      } catch (e) {
        return false
      }

      // We care if the semver check doesn't pass.
      return semver.satisfies(packageVersion, semverConstraint, {
        includePrerelease: true,
      })
    }
  )

  return result
}

export type fitnessEnum = true | false | "OPT_IN" | "LOCKED_IN"

export interface IFlag {
  name: string
  env: string
  description: string
  command: executingCommand
  /**
   * Use string identifier to track enabled flag or false to disable any tracking (useful when flag becomes new defaults)
   */
  telemetryId: string | false
  // Heuristics for deciding if a flag is experimental:
  // - there are known bugs most people will encounter and that block being
  // able to use Gatsby normally
  // - very few people have tested the feature so we're not sure if we've
  // uncovered even common problems.
  //
  // Flags should start as experimental but once all serious known bugs are
  // resolved and ~50+ people have tested it, experimental should be set to
  // false.
  experimental: boolean
  /**
   * True means conditions for the feature are met and can be opted in by user.
   *
   * False means it'll be disabled despite the user setting it true e.g.
   * it just won't work e.g. it doesn't have new enough version for something.
   *
   * OPT_IN means the gatsby will enable the flag (unless the user explicitly
   * disables it.
   *
   * LOCKED_IN means that feature is enabled always (unless `noCI` condition is met).
   * This is mostly to provide more meaningful terminal messages instead of removing
   * flag from the flag list when users has the flag set in configuration
   * (avoids showing unknown flag message and shows "no longer needed" message).
   */
  testFitness: (flag: IFlag) => fitnessEnum
  /**
   * Human-readable text explaining requirements for this feature to be available
   * (e.g. requires Node 14+)
   *
   * It is shown to users when testFitness() returns `false` but flag is set in gatsby-config.js
   */
  requires?: string
  includedFlags?: Array<string>
  umbrellaIssue?: string
  noCI?: boolean
}

const activeFlags: Array<IFlag> = [
  {
    name: `FAST_DEV`,
    env: `GATSBY_EXPERIMENTAL_FAST_DEV`,
    command: `develop`,
    telemetryId: `FastDev`,
    experimental: false,
    description: `Enable all experiments aimed at improving develop server start time.`,
    includedFlags: [
      `DEV_SSR`,
      `PRESERVE_FILE_DOWNLOAD_CACHE`,
      `DEV_WEBPACK_CACHE`,
    ],
    testFitness: (): fitnessEnum => true,
  },
  {
    name: `DEV_SSR`,
    env: `GATSBY_EXPERIMENTAL_DEV_SSR`,
    command: `develop`,
    telemetryId: `DevSsr`,
    experimental: false,
    description: `Server Side Render (SSR) pages on full reloads during develop. Helps you detect SSR bugs and fix them without needing to do full builds.`,
    umbrellaIssue: `https://gatsby.dev/dev-ssr-feedback`,
    testFitness: (): fitnessEnum => true,
  },
  {
    name: `QUERY_ON_DEMAND`,
    env: `GATSBY_EXPERIMENTAL_QUERY_ON_DEMAND`,
    command: `develop`,
    telemetryId: false,
    experimental: false,
    description: `Only run queries when needed instead of running all queries upfront. Speeds starting the develop server.`,
    umbrellaIssue: `https://gatsby.dev/query-on-demand-feedback`,
    noCI: true,
    testFitness: (): fitnessEnum => `LOCKED_IN`,
  },
  {
    name: `LAZY_IMAGES`,
    env: `GATSBY_EXPERIMENTAL_LAZY_IMAGES`,
    command: `develop`,
    telemetryId: false,
    experimental: false,
    description: `Don't process images during development until they're requested from the browser. Speeds starting the develop server. Requires gatsby-plugin-sharp@2.10.0 or above.`,
    umbrellaIssue: `https://gatsby.dev/lazy-images-feedback`,
    noCI: true,
    testFitness: (): fitnessEnum => {
      const semverConstraints = {
        // Because of this, this flag will never show up
        "gatsby-plugin-sharp": `>=2.10.0`,
      }
      if (satisfiesSemvers(semverConstraints)) {
        return `LOCKED_IN`
      } else {
        // gatsby-plugin-sharp is either not installed or not new enough so
        // just disable — it won't work anyways.
        return false
      }
    },
    requires: `Requires gatsby-plugin-sharp@2.10.0 or above.`,
  },
  {
    name: `PRESERVE_WEBPACK_CACHE`,
    env: `GATSBY_EXPERIMENTAL_PRESERVE_WEBPACK_CACHE`,
    command: `all`,
    telemetryId: `PreserveWebpackCache`,
    experimental: false,
    description: `Use webpack's persistent caching and don't delete webpack's cache when changing gatsby-node.js & gatsby-config.js files.`,
    umbrellaIssue: `https://gatsby.dev/cache-clearing-feedback`,
    testFitness: (): fitnessEnum => `LOCKED_IN`,
  },
  {
    name: `DEV_WEBPACK_CACHE`,
    env: `GATSBY_EXPERIMENTAL_DEV_WEBPACK_CACHE`,
    command: `develop`,
    telemetryId: `DevWebackCache`,
    experimental: false,
    description: `Enable webpack's persistent caching during development. Speeds up the start of the development server.`,
    umbrellaIssue: `https://gatsby.dev/cache-clearing-feedback`,
    testFitness: (): fitnessEnum => `LOCKED_IN`,
  },
  {
    name: `PRESERVE_FILE_DOWNLOAD_CACHE`,
    env: `GATSBY_EXPERIMENTAL_PRESERVE_FILE_DOWNLOAD_CACHE`,
    command: `all`,
    telemetryId: `PreserveFileDownloadCache`,
    experimental: false,
    description: `Don't delete the downloaded files cache when changing gatsby-node.js & gatsby-config.js files.`,
    umbrellaIssue: `https://gatsby.dev/cache-clearing-feedback`,
    testFitness: (): fitnessEnum => true,
  },
  {
    name: `PARALLEL_SOURCING`,
    env: `GATSBY_EXPERIMENTAL_PARALLEL_SOURCING`,
    command: `all`,
    telemetryId: `ParallelSourcing`,
    experimental: true,
    description: `Run all source plugins at the same time instead of serially. For sites with multiple source plugins, this can speedup sourcing and transforming considerably.`,
    umbrellaIssue: `https://gatsby.dev/parallel-sourcing-feedback`,
    testFitness: (): fitnessEnum => true,
  },
  {
    name: `LMDB_STORE`,
    env: `GATSBY_EXPERIMENTAL_LMDB_STORE`,
    command: `all`,
    telemetryId: `LmdbStore`,
    experimental: true,
    umbrellaIssue: `https://gatsby.dev/lmdb-feedback`,
    description: `Store nodes in a persistent embedded database (vs in-memory). Lowers peak memory usage. Requires Node v14.10 or above.`,
    testFitness: (): fitnessEnum => `LOCKED_IN`,
    requires: `Requires Node v14.10 or above.`,
  },
  {
    name: `PARALLEL_QUERY_RUNNING`,
    env: `GATSBY_EXPERIMENTAL_PARALLEL_QUERY_RUNNING`,
    command: `build`,
    telemetryId: `PQR`,
    experimental: true,
    umbrellaIssue: `https://gatsby.dev/pqr-feedback`,
    description: `Parallelize running page queries in order to better saturate all available cores. Improves time it takes to run queries during gatsby build. Requires Node v14.10 or above.`,
    includedFlags: [`LMDB_STORE`],
    testFitness: (): fitnessEnum => `LOCKED_IN`,
    requires: `Requires Node v14.10 or above.`,
  },
  {
    name: `DETECT_NODE_MUTATIONS`,
    env: `GATSBY_DETECT_NODE_MUTATIONS`,
    command: `all`,
    telemetryId: `DetectNodeMutations`,
    description: `Diagnostic mode to log any attempts to mutate node directly. Helpful when debugging missing data problems. See https://gatsby.dev/debugging-missing-data for more details.`,
    experimental: false,
    testFitness: (): fitnessEnum => true,
  },
  {
    name: `GRAPHQL_TYPEGEN`,
    env: `GATSBY_GRAPHQL_TYPEGEN`,
    command: `develop`,
    telemetryId: `GraphQLTypegen`,
    description: `More easily incorporate content into your pages through automatic TypeScript type generation and better GraphQL IntelliSense.`,
    umbrellaIssue: `https://github.com/gatsbyjs/gatsby/discussions/35420`,
    experimental: false,
    noCI: true,
    testFitness: (): fitnessEnum => false,
    requires: `As of gatsby@4.15.0 this feature is available as a config option inside gatsby-config. Learn more at https://gatsby.dev/graphql-typegen`,
  },
  {
    name: `PARTIAL_HYDRATION`,
    env: `GATSBY_PARTIAL_HYDRATION`,
    command: `build`,
    telemetryId: `PartialHydration`,
    description: `Enable partial hydration to reduce Total Blocking Time and Time To Interactive`,
    umbrellaIssue: `https://gatsby.dev/partial-hydration-umbrella-issue`,
    experimental: true,
    testFitness: (): fitnessEnum => {
      const v18Constraint = {
        react: `>=18.0.0`,
      }
      const v0Constraint = {
        react: `^0.0.0`,
      }

      return (
        _CFLAGS_.GATSBY_MAJOR === `5` &&
        (satisfiesSemvers(v18Constraint) || satisfiesSemvers(v0Constraint))
      )
    },
    requires:
      Number(_CFLAGS_.GATSBY_MAJOR) < 5
        ? `Partial hydration is only available in Gatsby V5. Please upgrade Gatsby.`
        : `Partial hydration requires React 18+ to work.`,
  },
  {
<<<<<<< HEAD
    name: `MODERN_MINIFY`,
    env: `GATSBY_MODERN_MINIFY`,
    command: `all`,
    telemetryId: `ModernMinify`,
    description: `Enable SWC as Terser replacement, Lightning CSS for CSS minification`,
    umbrellaIssue: `https://gatsby.dev/modern-minify-umbrella-issue`,
    experimental: true,
    testFitness: (): fitnessEnum => _CFLAGS_.GATSBY_MAJOR === `5`,
    requires: `Modern Minify is only available in Gatsby V5. Please upgrade Gatsby.`,
=======
    name: `SLICES`,
    env: `GATSBY_SLICES`,
    command: `all`,
    telemetryId: `SliceAPI`,
    description: `Temporary flag for development purposes (until interop with partial hydration is implemented)`,
    umbrellaIssue: ``,
    experimental: true,
    testFitness: (): fitnessEnum =>
      _CFLAGS_.GATSBY_MAJOR === `5` ? `OPT_IN` : false,
    requires: `Slices is only available in Gatsby V5. Please upgrade Gatsby.`,
>>>>>>> f9dc16f4
  },
]

export default activeFlags<|MERGE_RESOLUTION|>--- conflicted
+++ resolved
@@ -247,7 +247,18 @@
         : `Partial hydration requires React 18+ to work.`,
   },
   {
-<<<<<<< HEAD
+    name: `SLICES`,
+    env: `GATSBY_SLICES`,
+    command: `all`,
+    telemetryId: `SliceAPI`,
+    description: `Temporary flag for development purposes (until interop with partial hydration is implemented)`,
+    umbrellaIssue: ``,
+    experimental: true,
+    testFitness: (): fitnessEnum =>
+      _CFLAGS_.GATSBY_MAJOR === `5` ? `OPT_IN` : false,
+    requires: `Slices is only available in Gatsby V5. Please upgrade Gatsby.`,
+  },
+  {
     name: `MODERN_MINIFY`,
     env: `GATSBY_MODERN_MINIFY`,
     command: `all`,
@@ -257,18 +268,6 @@
     experimental: true,
     testFitness: (): fitnessEnum => _CFLAGS_.GATSBY_MAJOR === `5`,
     requires: `Modern Minify is only available in Gatsby V5. Please upgrade Gatsby.`,
-=======
-    name: `SLICES`,
-    env: `GATSBY_SLICES`,
-    command: `all`,
-    telemetryId: `SliceAPI`,
-    description: `Temporary flag for development purposes (until interop with partial hydration is implemented)`,
-    umbrellaIssue: ``,
-    experimental: true,
-    testFitness: (): fitnessEnum =>
-      _CFLAGS_.GATSBY_MAJOR === `5` ? `OPT_IN` : false,
-    requires: `Slices is only available in Gatsby V5. Please upgrade Gatsby.`,
->>>>>>> f9dc16f4
   },
 ]
 
