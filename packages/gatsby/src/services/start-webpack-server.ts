import openurl from "better-opn"
import report from "gatsby-cli/lib/reporter"
import chalk from "chalk"
import { Compiler } from "webpack"
import { Stage } from "../commands/types"

import {
  reportWebpackWarnings,
  structureWebpackErrors,
} from "../utils/webpack-error-utils"

import { printDeprecationWarnings } from "../utils/print-deprecation-warnings"
import { showExperimentNotices } from "../utils/show-experiment-notice"
import { printInstructions } from "../utils/print-instructions"
import { prepareUrls } from "../utils/prepare-urls"
import { startServer, IWebpackWatchingPauseResume } from "../utils/start-server"
import { WebsocketManager } from "../utils/websocket-manager"
import { IBuildContext } from "./"
import {
  markWebpackStatusAsPending,
  markWebpackStatusAsDone,
} from "../utils/webpack-status"
import { emitter } from "../redux"
import { IGatsbyPage } from "../redux/types"
import { buildSSRRenderer } from "../commands/build-html"

export async function startWebpackServer({
  program,
  app,
  workerPool,
  store,
}: Partial<IBuildContext>): Promise<{
  compiler: Compiler
  websocketManager: WebsocketManager
  webpackWatching: IWebpackWatchingPauseResume
}> {
  if (!program || !app || !store) {
    report.panic(`Missing required params`)
  }
  let {
    compiler,
    webpackActivity,
    websocketManager,
    cancelDevJSNotice,
    webpackWatching,
  } = await startServer(program, app, workerPool)

  compiler.hooks.invalid.tap(`log compiling`, function () {
    if (!webpackActivity) {
      // mark webpack as pending if we are not in the middle of compilation already
      // when input is invalidated during compilation, webpack will automatically
      // run another compilation round before triggering `done` event
      report.pendingActivity({ id: `webpack-develop` })
      markWebpackStatusAsPending()
    }
  })

  compiler.hooks.watchRun.tapAsync(`log compiling`, function (_, done) {
    if (!webpackActivity) {
      // there can be multiple `watchRun` events before receiving single `done` event
      // webpack will not emit assets or `done` event until all pending invalidated
      // inputs were compiled
      webpackActivity = report.activityTimer(`Re-building development bundle`, {
        id: `webpack-develop`,
      })
      webpackActivity.start()
    }

    done()
  })

  let isFirstCompile = true

  return new Promise(resolve => {
    compiler.hooks.done.tapAsync(
      `print gatsby instructions`,
      async function (stats, done) {
        if (isFirstCompile) {
          webpackWatching.suspend()
        }

        if (cancelDevJSNotice) {
          cancelDevJSNotice()
        }

        const urls = prepareUrls(
          program.https ? `https` : `http`,
          program.host,
          program.proxyPort
        )
        const isSuccessful = !stats.hasErrors()

        if (isSuccessful && isFirstCompile) {
          // Show notices to users about potential experiments/feature flags they could
          // try.
          showExperimentNotices()
          printInstructions(
            program.sitePackageJson.name || `(Unnamed package)`,
            urls
          )
          printDeprecationWarnings()
          if (program.open) {
            try {
              await openurl(urls.localUrlForBrowser)
            } catch {
              console.log(
                `${chalk.yellow(
                  `warn`
                )} Browser not opened because no browser was found`
              )
            }
          }
        }

        isFirstCompile = false

        if (webpackActivity) {
          if (stats.hasWarnings()) {
            const rawMessages = stats.toJson({ moduleTrace: false })
            reportWebpackWarnings(rawMessages.warnings, report)
          }

          if (!isSuccessful) {
            const errors = structureWebpackErrors(
              Stage.Develop,
              stats.compilation.errors
            )
            webpackActivity.panicOnBuild(errors)
          }
          webpackActivity.end()
          webpackActivity = null
        }

<<<<<<< HEAD
      markWebpackStatusAsDone()
      done()

      try {
        const ssrPages: Array<IGatsbyPage> = []
        for (const [, page] of store.getState().pages) {
          if (page.mode === `SSR`) {
            ssrPages.push(page)
          }
        }

        const functions = await buildSSRRenderer(
          program,
          ssrPages,
          `development`
        )
        store.dispatch({
          type: `SET_SITE_FUNCTIONS`,
          payload: functions,
        })
      } catch (err) {
        console.log({ err })
      }

      emitter.emit(`COMPILATION_DONE`, stats)
      resolve({ compiler, websocketManager, webpackWatching })
    })
=======
        markWebpackStatusAsDone()
        done()
        emitter.emit(`COMPILATION_DONE`, stats)
        resolve({ compiler, websocketManager, webpackWatching })
      }
    )
>>>>>>> 243c0ca3
  })
}<|MERGE_RESOLUTION|>--- conflicted
+++ resolved
@@ -131,41 +131,33 @@
           webpackActivity = null
         }
 
-<<<<<<< HEAD
-      markWebpackStatusAsDone()
-      done()
+        markWebpackStatusAsDone()
+        done()
 
-      try {
-        const ssrPages: Array<IGatsbyPage> = []
-        for (const [, page] of store.getState().pages) {
-          if (page.mode === `SSR`) {
-            ssrPages.push(page)
+        try {
+          const ssrPages: Array<IGatsbyPage> = []
+          for (const [, page] of store.getState().pages) {
+            if (page.mode === `SSR`) {
+              ssrPages.push(page)
+            }
           }
+
+          const functions = await buildSSRRenderer(
+            program,
+            ssrPages,
+            `development`
+          )
+          store.dispatch({
+            type: `SET_SITE_FUNCTIONS`,
+            payload: functions,
+          })
+        } catch (err) {
+          console.log({ err })
         }
 
-        const functions = await buildSSRRenderer(
-          program,
-          ssrPages,
-          `development`
-        )
-        store.dispatch({
-          type: `SET_SITE_FUNCTIONS`,
-          payload: functions,
-        })
-      } catch (err) {
-        console.log({ err })
-      }
-
-      emitter.emit(`COMPILATION_DONE`, stats)
-      resolve({ compiler, websocketManager, webpackWatching })
-    })
-=======
-        markWebpackStatusAsDone()
-        done()
         emitter.emit(`COMPILATION_DONE`, stats)
         resolve({ compiler, websocketManager, webpackWatching })
       }
     )
->>>>>>> 243c0ca3
   })
 }