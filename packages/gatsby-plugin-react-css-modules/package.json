{
  "name": "gatsby-plugin-react-css-modules",
<<<<<<< HEAD
  "version": "2.0.0-alpha.f20ac0ed",
=======
  "version": "1.0.12",
>>>>>>> 72e8bbe8
  "description": "Gatsby plugin that transforms styleName to className using compile time CSS module resolution",
  "main": "index.js",
  "scripts": {
    "build": "babel src --out-dir . --ignore __tests__",
    "watch": "babel -w src --out-dir . --ignore __tests__",
    "prepublish": "cross-env NODE_ENV=production npm run build"
  },
  "keywords": [
    "gatsby",
    "gatsby-plugin",
    "babel",
    "babel-plugin",
    "react",
    "css modules",
    "styleName",
    "className"
  ],
  "author": "Ming Aldrich-Gan <mingaldrichgan@gmail.com>",
  "license": "MIT",
  "dependencies": {
    "babel-plugin-react-css-modules": "^3.2.1",
    "babel-runtime": "^6.26.0"
  },
  "devDependencies": {
    "babel-cli": "^6.26.0",
    "cross-env": "^5.0.5"
  },
  "peerDependencies": {
    "gatsby": "^1.0.0"
  }
}<|MERGE_RESOLUTION|>--- conflicted
+++ resolved
@@ -1,10 +1,6 @@
 {
   "name": "gatsby-plugin-react-css-modules",
-<<<<<<< HEAD
   "version": "2.0.0-alpha.f20ac0ed",
-=======
-  "version": "1.0.12",
->>>>>>> 72e8bbe8
   "description": "Gatsby plugin that transforms styleName to className using compile time CSS module resolution",
   "main": "index.js",
   "scripts": {
