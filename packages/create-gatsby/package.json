{
  "name": "create-gatsby",
  "version": "2.23.0-next.0",
  "main": "lib/index.js",
  "bin": "cli.js",
  "license": "MIT",
  "scripts": {
    "build": "microbundle -i src/index.ts --no-pkg-main --target=node -f=cjs --sourcemap=false --compress --alias worker_threads=@ascorbic/worker-threads-shim",
    "watch": "microbundle -i src/index.ts --no-pkg-main --target=node -f=cjs --alias worker_threads=@ascorbic/worker-threads-shim --watch ",
    "prepare": "yarn build",
    "import-plugin-options": "node ./scripts/import-options-schema.js"
  },
  "homepage": "https://github.com/gatsbyjs/gatsby/tree/master/packages/create-gatsby#readme",
  "files": [
    "lib/index.js",
    "cli.js"
  ],
  "devDependencies": {
    "@ascorbic/worker-threads-shim": "^1.0.0",
    "@lukeed/uuid": "^2.0.0",
    "@types/configstore": "^4.0.0",
    "@types/fs-extra": "^9.0.13",
    "@types/node": "^14.18.23",
    "ansi-wordwrap": "^1.0.2",
    "common-tags": "^1.8.2",
    "enquirer": "^2.3.6",
    "execa": "^5.1.1",
    "fs-extra": "^10.1.0",
<<<<<<< HEAD
    "gatsby-plugin-utils": "^3.15.0-next.0",
    "joi": "^17.6.0",
=======
    "gatsby-plugin-utils": "^3.17.0-next.0",
    "joi": "^17.4.2",
>>>>>>> bc04e8fb
    "microbundle": "^0.15.0",
    "node-fetch": "^2.6.7",
    "string-length": "^4.0.2",
    "terminal-link": "^2.1.1",
    "tiny-spin": "^1.0.2"
  },
  "repository": {
    "type": "git",
    "url": "https://github.com/gatsbyjs/gatsby.git",
    "directory": "packages/create-gatsby"
  },
  "author": "Matt Kane <matt@gatsbyjs.com>",
  "dependencies": {
    "@babel/runtime": "^7.15.4"
  }
}<|MERGE_RESOLUTION|>--- conflicted
+++ resolved
@@ -26,13 +26,8 @@
     "enquirer": "^2.3.6",
     "execa": "^5.1.1",
     "fs-extra": "^10.1.0",
-<<<<<<< HEAD
-    "gatsby-plugin-utils": "^3.15.0-next.0",
+    "gatsby-plugin-utils": "^3.17.0-next.0",
     "joi": "^17.6.0",
-=======
-    "gatsby-plugin-utils": "^3.17.0-next.0",
-    "joi": "^17.4.2",
->>>>>>> bc04e8fb
     "microbundle": "^0.15.0",
     "node-fetch": "^2.6.7",
     "string-length": "^4.0.2",
